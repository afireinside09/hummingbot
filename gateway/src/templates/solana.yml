network: mainnet-beta
networks:
  mainnet-beta:
<<<<<<< HEAD
    rpcURL: https://rpc.ankr.com/solana
=======
    nodeURL: https://api.mainnet-beta.solana.com
#    nodeURL: https://solana-api.projectserum.com
#    nodeURL: https://solana-api.syndica.io/access-token/<access token>/rpc
>>>>>>> 9959134a
    nativeCurrencySymbol: SOL
  testnet:
    nodeURL: https://api.testnet.solana.com
    nativeCurrencySymbol: SOL
  devnet:
<<<<<<< HEAD
    rpcURL: https://rpc.ankr.com/solana_devnet
=======
    nodeURL: https://api.devnet.solana.com
>>>>>>> 9959134a
    nativeCurrencySymbol: SOL
retry:
  all:
    maxNumberOfRetries: 3 # 0 means no retries
    delayBetweenRetries: 200 # in milliseconds, 0 means no delay
timeout:
  all: 0 # in milliseconds, 0 means no timeout.
parallel:
  all:
    batchSize: 100 # 0 means no batching, group all
    delayBetweenBatches: 200 # in milliseconds, 0 means no delay
tokenProgram: TokenkegQfeZyiNwAJbNbGKPFXCWuBvf9Ss623VQ5DA
transactionLamports: 5000
lamportsToSol: 0.000000001
timeToLive: 75<|MERGE_RESOLUTION|>--- conflicted
+++ resolved
@@ -1,23 +1,15 @@
 network: mainnet-beta
 networks:
   mainnet-beta:
-<<<<<<< HEAD
-    rpcURL: https://rpc.ankr.com/solana
-=======
-    nodeURL: https://api.mainnet-beta.solana.com
+    nodeURL: https://rpc.ankr.com/solana
 #    nodeURL: https://solana-api.projectserum.com
 #    nodeURL: https://solana-api.syndica.io/access-token/<access token>/rpc
->>>>>>> 9959134a
     nativeCurrencySymbol: SOL
   testnet:
     nodeURL: https://api.testnet.solana.com
     nativeCurrencySymbol: SOL
   devnet:
-<<<<<<< HEAD
-    rpcURL: https://rpc.ankr.com/solana_devnet
-=======
-    nodeURL: https://api.devnet.solana.com
->>>>>>> 9959134a
+    nodeURL: https://rpc.ankr.com/solana_devnet
     nativeCurrencySymbol: SOL
 retry:
   all:
